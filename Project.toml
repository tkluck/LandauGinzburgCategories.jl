name = "LandauGinzburgCategories"
uuid = "2919f0de-3dc0-11e9-1e09-4f58dddf8718"
authors = ["Timo Kluck <tkluck@infty.nl>"]
version = "0.1.0"

[deps]
Combinatorics = "861a8166-3701-5b0c-9a16-15d98fcdc6aa"
DataStructures = "864edb3b-99cc-5e75-8d2d-829cb0a9cfe8"
LinearAlgebra = "37e2e46d-f89d-539d-b4ee-838fcccc9c8e"
PolynomialRings = "c8ed2632-8d42-5af4-9089-7afd55769a28"
ProgressMeter = "92933f4c-e287-5a05-a399-4b506db050ca"
REPL = "3fa0cd96-eef1-5676-8a61-b3b8758bbffb"
SparseArrays = "2f01184e-e22b-5df5-ae63-d93ebab69eaf"
Test = "8dfed614-e22c-5e08-85e1-65c5234f0b40"

[compat]
<<<<<<< HEAD
DataStructures = "0.18"
PolynomialRings = "0.7.3"
=======
Combinatorics = "1"
PolynomialRings = "0.7.3"
ProgressMeter = "1"
>>>>>>> d2e0b143
julia = "1.3"<|MERGE_RESOLUTION|>--- conflicted
+++ resolved
@@ -14,12 +14,9 @@
 Test = "8dfed614-e22c-5e08-85e1-65c5234f0b40"
 
 [compat]
-<<<<<<< HEAD
 DataStructures = "0.18"
 PolynomialRings = "0.7.3"
-=======
 Combinatorics = "1"
 PolynomialRings = "0.7.3"
 ProgressMeter = "1"
->>>>>>> d2e0b143
 julia = "1.3"